{
  "name": "sybel-io-blockchain",
  "version": "1.0.0",
  "description": "Entry point of the sybel.io blockchain repository",
  "license": "MIT",
  "repository": {
    "type": "git",
    "url": "https://github.com/sybel-app/sybel-io-blockchain"
  },
  "scripts": {
    "clean": "turbo run clean",
    "build": "turbo run build",
    "test": "turbo run test",
    "size": "turbo run size",
<<<<<<< HEAD
    "publish-packages": "turbo run build && changeset version && changeset publish"
=======
    "lint": "turbo run lint",
    "pretty": "turbo run pretty"
>>>>>>> b333c59f
  },
  "engines": {
    "npm": ">=8.0.0",
    "pnpm": ">=7.0.0",
    "node": ">=16.0.0"
  },
  "devDependencies": {
    "@types/node": "^18.8.2",
    "turbo": "^1.5.5",
    "typescript": "^4.8.4"
  },
  "dependencies": {
    "@changesets/cli": "^2.25.0"
  }
}<|MERGE_RESOLUTION|>--- conflicted
+++ resolved
@@ -12,12 +12,9 @@
     "build": "turbo run build",
     "test": "turbo run test",
     "size": "turbo run size",
-<<<<<<< HEAD
-    "publish-packages": "turbo run build && changeset version && changeset publish"
-=======
+    "publish-packages": "turbo run build && changeset version && changeset publish",
     "lint": "turbo run lint",
     "pretty": "turbo run pretty"
->>>>>>> b333c59f
   },
   "engines": {
     "npm": ">=8.0.0",
